#!/usr/bin/env python

# Copyright (c) 2019 Intel Corporation
#
# This work is licensed under the terms of the MIT license.
# For a copy, see <https://opensource.org/licenses/MIT>.

"""
Summary of useful helper functions for scenarios
"""

from __future__ import print_function
import math

import numpy as np
import carla
from agents.tools.misc import vector
<<<<<<< HEAD
=======

>>>>>>> 16f2262f

def get_crossing_point(actor):
    """
    Get the next crossing point location in front of the ego vehicle

    @return point of crossing
    """
    wp_cross = actor.get_world().get_map().get_waypoint(actor.get_location())

    while(not wp_cross.is_intersection):
        wp_cross = wp_cross.next(2)[0]

    crossing = carla.Location(x=wp_cross.transform.location.x,
                              y=wp_cross.transform.location.y, z=wp_cross.transform.location.z)

    return crossing


def get_geometric_linear_intersection(ego_actor, other_actor):
    """
    Obtain a intersection point between two actor's location by using their waypoints (wp)

    @return point of intersection of the two vehicles
    """

    wp_ego_1 = ego_actor.get_world().get_map().get_waypoint(ego_actor.get_location())
    wp_ego_2 = wp_ego_1.next(1)[0]
    x_ego_1 = wp_ego_1.transform.location.x
    y_ego_1 = wp_ego_1.transform.location.y
    x_ego_2 = wp_ego_2.transform.location.x
    y_ego_2 = wp_ego_2.transform.location.y

    wp_other_1 = other_actor.get_world().get_map().get_waypoint(other_actor.get_location())
    wp_other_2 = wp_other_1.next(1)[0]
    x_other_1 = wp_other_1.transform.location.x
    y_other_1 = wp_other_1.transform.location.y
    x_other_2 = wp_other_2.transform.location.x
    y_other_2 = wp_other_2.transform.location.y

    s = np.vstack([(x_ego_1, y_ego_1), (x_ego_2, y_ego_2), (x_other_1, y_other_1), (x_other_2, y_other_2)])
    h = np.hstack((s, np.ones((4, 1))))
    line1 = np.cross(h[0], h[1])
    line2 = np.cross(h[2], h[3])
    x, y, z = np.cross(line1, line2)
    if z == 0:
        return (float('inf'), float('inf'))

    intersection = carla.Location(x=x / z, y=y / z, z=0)

    return intersection

def get_location_in_distance(actor, distance):
    """
    Obtain a location in a given distance from the current actor's location.
    Note: Search is stopped on first intersection.

    @return obtained location and the traveled distance
    """
    waypoint = actor.get_world().get_map().get_waypoint(actor.get_location())
    traveled_distance = 0
    while not waypoint.is_intersection and traveled_distance < distance:
        waypoint_new = waypoint.next(1.0)[-1]
        traveled_distance += waypoint_new.transform.location.distance(waypoint.transform.location)
        waypoint = waypoint_new

    return waypoint.transform.location, traveled_distance

def get_waypoint_in_distance(waypoint, distance):
    """
<<<<<<< HEAD
    Obtain a location in a given distance from the current actor's location.
    Note: Search is stopped on first intersection.

    @return obtained location and the traveled distance
=======
    Obtain a waypoint in a given distance from the current actor's location.
    Note: Search is stopped on first intersection.
    @return obtained waypoint and the traveled distance
>>>>>>> 16f2262f
    """
    traveled_distance = 0
    while not waypoint.is_intersection and traveled_distance < distance:
        waypoint_new = waypoint.next(1.0)[-1]
        traveled_distance += waypoint_new.transform.location.distance(waypoint.transform.location)
        waypoint = waypoint_new

<<<<<<< HEAD
    return waypoint, traveled_distance
=======
    return waypoint, traveled_distance

def generate_target_waypoint(waypoint, turn=0):
    """
    This method follow waypoints to a junction and choose path based on turn input.
    Turn input: LEFT -> 1, RIGHT -> -1, STRAIGHT -> 0
    @returns a waypoint list according to turn input
    """
    sampling_radius = 1
    reached_junction = False
    wp_list = []
    threshold = math.radians(0.1)
    while True:
        current_transform = waypoint.transform
        current_location = current_transform.location
        projected_location = current_location + \
        carla.Location(
            x=math.cos(math.radians(current_transform.rotation.yaw)),
            y=math.sin(math.radians(current_transform.rotation.yaw)))
        wp_choice = waypoint.next(sampling_radius)
        #   Choose path at intersection
        if len(wp_choice) > 1:
            reached_junction = True
            waypoint = choose_at_junction(current_location, projected_location, wp_choice, turn)
        else:
            waypoint = wp_choice[0]
        wp_list.append(waypoint)
        #   End condition for the behaviour
        if turn != 0 and reached_junction and len(wp_list) >= 3:
            v_1 = vector(
                wp_list[-2].transform.location,
                wp_list[-1].transform.location)
            v_2 = vector(
                wp_list[-3].transform.location,
                wp_list[-2].transform.location)
            angle_wp = math.acos(
                np.dot(v_1, v_2)/abs((np.linalg.norm(v_1)*np.linalg.norm(v_2))))
            if angle_wp < threshold:
                break
        elif reached_junction and not wp_list[-1].is_intersection:
            break
    return wp_list[-1]

def choose_at_junction(previous, current, next_choices, direction=0):
    """
    This function chooses the appropriate waypoint from next_choices based on direction
    """
    current_vector = vector(previous, current)
    cross_list = []
    cross_to_waypoint = dict()
    for waypoint in next_choices:
        waypoint = waypoint.next(10)[0]
        select_vector = vector(current, waypoint.transform.location)
        cross = np.cross(current_vector, select_vector)[2]
        cross_list.append(cross)
        cross_to_waypoint[cross] = waypoint
    select_cross = None
    if direction > 0:
        select_cross = max(cross_list)
    elif direction < 0:
        select_cross = min(cross_list)
    else:
        select_cross = min(cross_list, key=abs)

    return cross_to_waypoint[select_cross]

def get_intersection(ego_actor, other_actor):
    """
    Obtain a intersection point between two actor's location
    @return the intersection location
    """
    waypoint = ego_actor.get_world().get_map().get_waypoint(ego_actor.get_location())
    waypoint_other = other_actor.get_world().get_map().get_waypoint(other_actor.get_location())
    max_dist = float("inf")
    distance = float("inf")
    while distance <= max_dist:
        max_dist = distance
        current_location = waypoint.transform.location
        waypoint_choice = waypoint.next(1)
        #   Select the straighter path at intersection
        if len(waypoint_choice) > 1:
            max_dot = -1*float('inf')
            loc_projection = current_location + carla.Location(
                x=math.cos(math.radians(waypoint.transform.rotation.yaw)),
                y=math.sin(math.radians(waypoint.transform.rotation.yaw)))
            v_current = vector(current_location, loc_projection)
            for wp_select in waypoint_choice:
                v_select = vector(current_location, wp_select.transform.location)
                dot_select = np.dot(v_current, v_select)
                if dot_select > max_dot:
                    max_dot = dot_select
                    waypoint = wp_select
        else:
            waypoint = waypoint_choice[0]
        distance = current_location.distance(waypoint_other.transform.location)

    return current_location
>>>>>>> 16f2262f
<|MERGE_RESOLUTION|>--- conflicted
+++ resolved
@@ -15,10 +15,6 @@
 import numpy as np
 import carla
 from agents.tools.misc import vector
-<<<<<<< HEAD
-=======
-
->>>>>>> 16f2262f
 
 def get_crossing_point(actor):
     """
@@ -88,16 +84,9 @@
 
 def get_waypoint_in_distance(waypoint, distance):
     """
-<<<<<<< HEAD
-    Obtain a location in a given distance from the current actor's location.
-    Note: Search is stopped on first intersection.
-
-    @return obtained location and the traveled distance
-=======
     Obtain a waypoint in a given distance from the current actor's location.
     Note: Search is stopped on first intersection.
     @return obtained waypoint and the traveled distance
->>>>>>> 16f2262f
     """
     traveled_distance = 0
     while not waypoint.is_intersection and traveled_distance < distance:
@@ -105,9 +94,6 @@
         traveled_distance += waypoint_new.transform.location.distance(waypoint.transform.location)
         waypoint = waypoint_new
 
-<<<<<<< HEAD
-    return waypoint, traveled_distance
-=======
     return waypoint, traveled_distance
 
 def generate_target_waypoint(waypoint, turn=0):
@@ -204,5 +190,4 @@
             waypoint = waypoint_choice[0]
         distance = current_location.distance(waypoint_other.transform.location)
 
-    return current_location
->>>>>>> 16f2262f
+    return current_location
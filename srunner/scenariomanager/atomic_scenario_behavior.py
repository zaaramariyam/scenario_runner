--- conflicted
+++ resolved
@@ -835,9 +835,6 @@
         if self._local_planner:
             self._local_planner.reset_vehicle()
             self._local_planner = None
-<<<<<<< HEAD
-        super(WaypointFollower, self).terminate(new_status)
-=======
         super(WaypointFollower, self).terminate(new_status)
 
 
@@ -869,5 +866,4 @@
                           (self.__class__.__name__, self.status, new_status))
         self._vehicle.apply_control(self._control)
 
-        return new_status
->>>>>>> 16f2262f
+        return new_status